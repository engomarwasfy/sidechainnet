"""
A protein structure prediction data set that includes sidechain information.
A direct extension of ProteinNet by Mohammed AlQuraishi.

"""
import argparse
import os
import re

import prody as pr
from tqdm import tqdm
from multiprocessing import Pool, cpu_count

from sidechainnet.utils.alignment import can_be_directly_merged, expand_data_with_mask

pr.confProDy(verbosity="none")

from sidechainnet.download_and_parse import download_sidechain_data, load_data, save_data
from sidechainnet.utils.proteinnet import parse_raw_proteinnet
from sidechainnet.utils.alignment import init_aligner
from sidechainnet.utils.structure import NUM_PREDICTED_COORDS


def combine(pn_entry, sc_entry, aligner, pnid):
    """ Supplements one entry in ProteinNet with sidechain information.

    Args:
        aligner: A sequence aligner with desired settings.
            See utils.alignment.init_aligner()
        pn_entry: A dictionary describing a single ProteinNet protein. Contains
            sequence, coordinates, PSSMs, secondary structure.
        sc_entry: A dictionary describing the sidechain information for the
            same protein. Contains sequence, coordinates, and angles.

    Returns:
        A dictionary that has unified the two sets of information.
    """
    if "secondary" in pn_entry:
        print("WARNING: secondary structure information is not yet supported. "
              "As of May 2020, it is not included in ProteinNet.")

    can_be_merged, mask, alignment, warning = can_be_directly_merged(aligner,
                                                            pn_entry["primary"],
<<<<<<< HEAD
                                                            sc_entry,
                                                            # sc_entry["seq"],
=======
                                                            # sc_entry,
                                                            sc_entry["seq"],
>>>>>>> 1a8d0b0e
                                                            pn_entry["mask"],
                                                                     pnid)
    new_entry = {}

    if alignment:
        # Create new SidechainNet entry containing all information
        new_entry["seq"] = pn_entry["primary"]
        new_entry["evo"] = pn_entry["evolutionary"]

        # We may need to add padding where specified by the mask
        # new_entry["ang"] = expand_data_with_mask(sc_entry["ang"], mask)
        # new_entry["crd"] = expand_data_with_mask(sc_entry["crd"], mask)
        new_entry["msk"] = mask

        l = len(pn_entry["primary"])
        for k, v in new_entry.items():
            if k == "crd":
                if len(v) // NUM_PREDICTED_COORDS != l: return {}, "failed"
                assert len(v) // NUM_PREDICTED_COORDS == l, f"{k} does not have correct length {l} (is {len(v)//NUM_PREDICTED_COORDS})."
            else:
                if len(v) != l: return {}, "failed"
                assert len(v) == l, f"{k} does not have correct length {l} (is {len(v)})."


    return new_entry, warning


def combine_datasets(proteinnet_out, sc_data, training_set):
    """Adds sidechain information to ProteinNet to create SidechainNet.

    Args:
        proteinnet_out: Location of preprocessed ProteinNet data
        sc_data: Sidechain data dictionary with keys being ProteinNet IDs
        training_set: Which training set thinning to use (i.e. 30, 50,... 100)

    Returns:
        SidechainNet as a dictionary mapping ProteinNet IDs to all data relevant
        for sidechain prediction.
    """
    print("Preparing to merge ProteinNet data with downloaded sidechain data.")
    pn_files = [os.path.join(proteinnet_out, f"training_{training_set}.pt"),
                os.path.join(proteinnet_out, f"validation.pt"),
                os.path.join(proteinnet_out, f"testing.pt")]

    pn_data = {}
    for f in pn_files:
        d = load_data(f)
        pn_data.update(d)
    del d

    # For debugging errors
    error_file = "/Users/jonathanking/Downloads/errorssidechain/COMBINED_ERRORS.txt"
    with open(error_file, "r") as f:
        error_ids = f.read().splitlines(keepends=False)

    errors = {"failed": [],
              "single alignment, mask mismatch": [],
              "multiple alignments, mask mismatch": [],
              "multiple alignments, mask mismatch, many alignments": [],
              "multiple alignments, found matching mask": [],
              "multiple alignments, found matching mask, many alignments": [],
              "single alignment, mask mismatch, mismatch used in alignment": [],
              "multiple alignments, mask mismatch, mismatch used in alignment": [],
              "multiple alignments, mask mismatch, many alignments, mismatch used in alignment": [],
              "single alignment, found matching mask, mismatch used in alignment": [],
              "multiple alignments, found matching mask, mismatch used in alignment": [],
              "multiple alignments, found matching mask, many alignments, mismatch used in alignment": [],
              }
<<<<<<< HEAD

    # with Pool(cpu_count()) as p:
    #     tuples = (get_tuple(pn_data, sc_data, pnid) for pnid in error_ids)
    #     results_warnings = list(tqdm(p.imap(combine_wrapper, tuples), total=len(error_ids), dynamic_ncols=True))
=======
>>>>>>> 1a8d0b0e

    aligner = init_aligner()
    for pnid in tqdm(error_ids, dynamic_ncols=True):
    # for (combined_result, warning), pnid in zip(results_warnings, sc_data.keys()):
        combined_result, warning = combine(pn_data[pnid], sc_data[pnid], aligner, pnid)
        if combined_result:
            pn_data[pnid] = combined_result
        else:
            del pn_data[pnid]
        if warning:
            errors[warning].append(pnid)

    # Record ProteinNet IDs that could not be combined or exhibited warnings
    with open("errors/COMBINED_ERRORS.txt", "w") as f:
        for failed_id in errors["failed"]:
            f.write(f"{failed_id}\n")
    with open("errors/COMBINED_1ALN_MISMATCH.txt", "w") as f:
        for failed_id in errors["single alignment, mask mismatch"]:
            f.write(f"{failed_id}\n")
    with open("errors/COMBINED_M-ALN_MISMATCH.txt", "w") as f:
        for failed_id in errors["multiple alignments, mask mismatch"]:
            f.write(f"{failed_id}\n")
    with open("errors/COMBINED_M-ALN_MISMATCH_MANY.txt", "w") as f:
        for failed_id in errors["multiple alignments, mask mismatch, many alignments"]:
            f.write(f"{failed_id}\n")
    with open("errors/COMBINED_1ALN_MISMATCH_WRONGAA.txt", "w") as f:
        for failed_id in errors["single alignment, mask mismatch, mismatch used in alignment"]:
            f.write(f"{failed_id}\n")
    with open("errors/COMBINED_M-ALN_MISMATCH_WRONGAA.txt", "w") as f:
        for failed_id in errors["multiple alignments, mask mismatch, mismatch used in alignment"]:
            f.write(f"{failed_id}\n")
    with open("errors/COMBINED_M-ALN_MISMATCH_MANY_WRONGAA.txt", "w") as f:
        for failed_id in errors["multiple alignments, mask mismatch, many alignments, mismatch used in alignment"]:
            f.write(f"{failed_id}\n")
    with open("errors/COMBINED_1ALN_MATCH_WRONGAA.txt", "w") as f:
        for failed_id in errors["single alignment, found matching mask, mismatch used in alignment"]:
            f.write(f"{failed_id}\n")
    with open("errors/COMBINED_M-ALN_MATCH_WRONGAA.txt", "w") as f:
        for failed_id in errors["multiple alignments, found matching mask, mismatch used in alignment"]:
            f.write(f"{failed_id}\n")
    with open("errors/COMBINED_M-ALN_MATCH_MANY_WRONGAA.txt", "w") as f:
        for failed_id in errors[
            "multiple alignments, found matching mask, many alignments, mismatch used in alignment"]:
            f.write(f"{failed_id}\n")

    print(f"Finished unifying sidechain information with ProteinNet data.\n"
          f"{len(errors['failed'])} IDs failed to combine successfully.")
    return pn_data

def get_tuple(pndata, scdata, pnid):
    return pndata[pnid], scdata[pnid], pnid

def combine_wrapper(pndata_scdata_pnid):
    pn_data, sc_data, pnid = pndata_scdata_pnid
    aligner = init_aligner()
    return combine(pn_data, sc_data, aligner, pnid)


def main():
    # First, create PyTorch versions of  raw proteinnet files for convenience
    pnids = parse_raw_proteinnet(args.proteinnet_in, args.proteinnet_out,
                                 args.training_set)

    # Using the ProteinNet IDs as a guide, download the relevant sidechain data
    # sc_data, sc_filename = download_sidechain_data(pnids, args.sidechainnet_out,
    #                                                args.casp_version,
    #                                                args.training_set,
    #                                                args.limit,
    #                                                args.proteinnet_in)

    # For debugging errors
    sc_data = load_data("../data/sidechainnet/seq-only_casp12_100.pt")

    # Finally, unify the sidechain data with ProteinNet
    sidechainnet = combine_datasets(args.proteinnet_out, sc_data,
                                    args.training_set)

    save_data(sidechainnet, os.path.join(args.sidechainnet_out,
                                         f"sidechainnet_{args.casp_version}"
                                         f"_{args.training_set}.pt"))


if __name__ == "__main__":
    parser = argparse.ArgumentParser(description="Constructs SidechainNet.")
    parser.add_argument('proteinnet_in', type=str,
                        help='Path to ProteinNet raw records directory.')
    parser.add_argument('--proteinnet_out', '-po', type=str,
                        help='Where to save parsed, raw ProteinNet.',
                        default="../data/proteinnet/")
    parser.add_argument('--sidechainnet_out', '-so', type=str,
                        help='Where to save SidechainNet.',
                        default="../data/sidechainnet/")
    parser.add_argument('-l', '--limit', type=int, default=None,
                        help='Limit size of training set for debugging.')
    parser.add_argument("--pdb_dir", default=os.path.expanduser("~/pdb/"),
                        type=str,
                        help="Location to download PDB files for ProDy.")
    parser.add_argument('--training_set', type=int, default=100,
                        help='Which \'thinning\' of the ProteinNet training '
                        'set to parse. {30,50,70,90,95,100}. Default 100.')
    args = parser.parse_args()

    match = re.search(r"casp\d+", args.proteinnet_in, re.IGNORECASE)
    if not match:
        raise argparse.ArgumentError("The input_dir does not contain 'caspX'. "
                                     "Please ensure the raw files are enclosed "
                                     "in a path that contains the CASP version"
                                     " i.e. 'casp12'.")
    args.casp_version = match.group(0)

    main()<|MERGE_RESOLUTION|>--- conflicted
+++ resolved
@@ -41,13 +41,8 @@
 
     can_be_merged, mask, alignment, warning = can_be_directly_merged(aligner,
                                                             pn_entry["primary"],
-<<<<<<< HEAD
                                                             sc_entry,
                                                             # sc_entry["seq"],
-=======
-                                                            # sc_entry,
-                                                            sc_entry["seq"],
->>>>>>> 1a8d0b0e
                                                             pn_entry["mask"],
                                                                      pnid)
     new_entry = {}
@@ -116,13 +111,6 @@
               "multiple alignments, found matching mask, mismatch used in alignment": [],
               "multiple alignments, found matching mask, many alignments, mismatch used in alignment": [],
               }
-<<<<<<< HEAD
-
-    # with Pool(cpu_count()) as p:
-    #     tuples = (get_tuple(pn_data, sc_data, pnid) for pnid in error_ids)
-    #     results_warnings = list(tqdm(p.imap(combine_wrapper, tuples), total=len(error_ids), dynamic_ncols=True))
-=======
->>>>>>> 1a8d0b0e
 
     aligner = init_aligner()
     for pnid in tqdm(error_ids, dynamic_ncols=True):
